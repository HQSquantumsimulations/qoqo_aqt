--- conflicted
+++ resolved
@@ -1,10 +1,6 @@
 [package]
 name = "roqoqo-aqt"
-<<<<<<< HEAD
-version = "0.4.2"
-=======
 version = "0.5.0"
->>>>>>> 22fe5154
 authors = ["HQS Quantum Simulations <info@quantumsimulations.de>"]
 license = "Apache-2.0"
 edition = "2018"
@@ -24,18 +20,10 @@
 # See more keys and their definitions at https://doc.rust-lang.org/cargo/reference/manifest.html
 
 [dependencies]
-<<<<<<< HEAD
-roqoqo = {version="1.0.0-alpha.2", features=["serialize"]}
-qoqo_calculator = { version="0.8"}
-reqwest = {version="0.11", features = ["json", "blocking"]}
-serde = { version = "1.0", features = ["derive"]}
-roqoqo-test = {version="1.0.0-alpha.2"}
-=======
 roqoqo = {version="1.0.0-alpha.5", features=["serialize"]}
 qoqo_calculator = { version="0.8"}
 reqwest = {version="0.11", features = ["json", "blocking"]}
 serde = { version = "1.0", features = ["derive"]}
->>>>>>> 22fe5154
 serde_json = "1.0"
 serde_urlencoded = "0.7"
 test-case = "2.2"
