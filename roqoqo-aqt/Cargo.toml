--- conflicted
+++ resolved
@@ -1,10 +1,6 @@
 [package]
 name = "roqoqo-aqt"
-<<<<<<< HEAD
-version = "0.6.2"
-=======
-version = "0.6.4"
->>>>>>> 5d9604e6
+version = "0.6.6"
 authors = ["HQS Quantum Simulations <info@quantumsimulations.de>"]
 license = "Apache-2.0"
 edition = "2018"
