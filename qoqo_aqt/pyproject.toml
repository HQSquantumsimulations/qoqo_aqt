[project]
name = "qoqo_aqt"
<<<<<<< HEAD
version = "0.6.2"
=======
version = "0.6.5"
>>>>>>> 5d9604e6
dependencies = [
  "numpy",
  "qoqo_calculator_pyo3>=1.1",
  "qoqo>=1.5",
]

license = {text="Apache-2.0 AND Apache-2.0 with LLVM-exception AND MIT AND Unicode-DFS-2016 AND BSD-2-Clause AND BSD-3-CLause"}
maintainers = [{name = "HQS Quantum Simulations GmbH", email = "info@quantumsimulations.de"}]
requires-python = ">=3.7"

[project.optional-dependencies]
docs = [
    "sphinx >= 2.1",
    "nbsphinx",
    "pygments",
    "recommonmark",
    "myst_parser",
    "sphinx_rtd_theme",
    "tomli"
]

[build-system]
requires = ["maturin>=0.14,<0.15"]
build-backend = "maturin"

[tool.maturin]
bindings = "pyo3"
compatibility = "manylinux2014"
skip-auditwheel = false
strip = true
profile = "release"

[tool.black]
line-length = 99
target-version = ["py39", "py310", "py311"]

[tool.ruff]
line-length = 99  # same as black
target-version = "py39"
show-fixes = true
show-source = true
# activate the following checks
select = [
    "A",  # builtins
    "ANN",  # annotations
    "ARG",  # unused arguments
    "B",  # bugbear
    "C",  # comprehensions
    "C90",  # mccabe complexity
    "D",  # pydocstyle
    "E",  # pycodestyle
    "ERA",  # remove commented out code
    "F",  # pyflakes
    "NPY",  # numpy
    "PL",  # pylint
    "RUF",  # ruff
    "S",  # bandit
    "TCH",  # type checking
    "W",  # Warnings
]
# ignore specific violations
ignore = [
    "ANN002",
    "ANN003",
    "ANN101",
    "ANN102",
    "ANN401",
    "D400",
    "D401",
    # "S403",  # not implemented in ruff (yet?!)
    # "S404",  # not implemented in ruff (yet?!)
    "PLR",
    "S301",
]
# Allow autofix for all enabled rules (when `--fix`) is provided.
fixable = [
    "A", "B", "C", "D", "E", "F", "G", "I", "N", "Q", "S", "T", "W",
    "ANN", "ARG", "BLE", "COM", "DJ", "DTZ", "EM", "ERA", "EXE", "FBT",
    "ICN", "INP", "ISC", "NPY", "PD", "PGH", "PIE", "PL", "PT", "PTH", "PYI",
    "RET", "RSE", "RUF", "SIM", "SLF", "TCH", "TID", "TRY", "UP", "YTT"
]
unfixable = []
# exclude the following patterns from linting
exclude = [
    ".git",
    "__pycache__",
    "doc/conf.py",
    "old",
    "build",
    "dist",
    "test_*"
]

[tool.ruff.mccabe]
max-complexity = 20  # 5 higher than sonarqube

[tool.ruff.pydocstyle]
convention = "google"

[tool.ruff.per-file-ignores]
"__init__.py" = ["F401"]<|MERGE_RESOLUTION|>--- conflicted
+++ resolved
@@ -1,10 +1,6 @@
 [project]
 name = "qoqo_aqt"
-<<<<<<< HEAD
-version = "0.6.2"
-=======
-version = "0.6.5"
->>>>>>> 5d9604e6
+version = "0.6.6"
 dependencies = [
   "numpy",
   "qoqo_calculator_pyo3>=1.1",
