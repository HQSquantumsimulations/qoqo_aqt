# Changelog

This changelog track changes to the qoqo aqt project starting at version 0.3.0

## Not released

<<<<<<< HEAD
* Updated to qoqo 1.0.0-alpha.2 and qoqo_calculator 0.8
=======
## 0.5.0

* Updated qoqo and roqoqo dependencies
* Fixed from_json and from_bincode to be staticmethods
>>>>>>> 22fe5154

## 0.4.1

* qoqo_aqt can now be built using a source distribution
* Removed python 3.6 support
* Updated qoqo to 0.10 and qoqo_calculator to 0.6

## 0.3.1

* Updated all dependencies to the ones using pyo3 0.15.0

## 0.3.0

* Updated qoqo/roqoqo dependencies to 0.6<|MERGE_RESOLUTION|>--- conflicted
+++ resolved
@@ -4,14 +4,10 @@
 
 ## Not released
 
-<<<<<<< HEAD
-* Updated to qoqo 1.0.0-alpha.2 and qoqo_calculator 0.8
-=======
 ## 0.5.0
 
 * Updated qoqo and roqoqo dependencies
 * Fixed from_json and from_bincode to be staticmethods
->>>>>>> 22fe5154
 
 ## 0.4.1
 
