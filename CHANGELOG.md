--- conflicted
+++ resolved
@@ -4,24 +4,26 @@
 
 ## Not released
 
-<<<<<<< HEAD
-## 0.6.2
+## 0.6.6
 
 * Updated dependencies (including mio v0.8.10->v0.8.11)
 * Updated to pyo3 0.20
-=======
+
 ## 0.6.5
+
 * Updated dependencies and qoqo version to 1.5
 
 ## 0.6.4
+
 * Updated dependencies and qoqo version to 1.4
 
 ## 0.6.3
+
 * Updated dependencies and qoqo version to 1.3
 
 ## 0.6.2
+
 * Updated dependencies from openssl security advisories
->>>>>>> 5d9604e6
 
 ## 0.6.1
 
